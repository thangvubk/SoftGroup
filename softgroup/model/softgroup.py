--- conflicted
+++ resolved
@@ -323,11 +323,7 @@
         semantic_preds = semantic_scores.max(1)[1]
         ret = dict(scan_id=scan_ids[0])
         if 'semantic' in self.test_cfg.eval_tasks:
-<<<<<<< HEAD
-            ret.upadte(
-=======
             ret.update(
->>>>>>> cf88d9be
                 dict(
                     coords_float=coords_float.cpu().numpy(),
                     color_feats=color_feats.cpu().numpy(),
@@ -337,16 +333,14 @@
                     offset_labels=pt_offset_labels.cpu().numpy(),
                     instance_labels=instance_labels.cpu().numpy()))
         if not self.semantic_only:
-<<<<<<< HEAD
-            proposals_idx, proposals_offset = self.forward_grouping(semantic_scores, pt_offsets,
-                                                                    batch_idxs, coords_float,
-                                                                    self.grouping_cfg)
-            inst_feats, inst_map = self.clusters_voxelization(proposals_idx, proposals_offset,
-                                                              output_feats, coords_float,
-                                                              **self.instance_voxel_cfg)
-            _, cls_scores, iou_scores, mask_scores = self.forward_instance(inst_feats, inst_map)
-
             if 'instance' in self.test_cfg.eval_tasks or 'panoptic' in self.test_cfg.eval_tasks:
+                proposals_idx, proposals_offset = self.forward_grouping(
+                    semantic_scores, pt_offsets, batch_idxs, coords_float, self.grouping_cfg)
+                inst_feats, inst_map = self.clusters_voxelization(proposals_idx, proposals_offset,
+                                                                  output_feats, coords_float,
+                                                                  **self.instance_voxel_cfg)
+                _, cls_scores, iou_scores, mask_scores = self.forward_instance(inst_feats, inst_map)
+
                 pred_instances = self.get_instances(scan_ids[0], proposals_idx, semantic_scores,
                                                     cls_scores, iou_scores, mask_scores)
             if 'instance' in self.test_cfg.eval_tasks:
@@ -355,19 +349,6 @@
             if 'panoptic' in self.test_cfg.eval_tasks:
                 panoptic_preds = self.panoptic_fusion(semantic_preds.cpu().numpy(), pred_instances)
                 ret.update(panoptic_preds=panoptic_preds)
-=======
-            if 'instance' in self.test_cfg.eval_tasks:
-                proposals_idx, proposals_offset = self.forward_grouping(
-                    semantic_scores, pt_offsets, batch_idxs, coords_float, self.grouping_cfg)
-                inst_feats, inst_map = self.clusters_voxelization(proposals_idx, proposals_offset,
-                                                                  output_feats, coords_float,
-                                                                  **self.instance_voxel_cfg)
-                _, cls_scores, iou_scores, mask_scores = self.forward_instance(inst_feats, inst_map)
-                pred_instances = self.get_instances(scan_ids[0], proposals_idx, semantic_scores,
-                                                    cls_scores, iou_scores, mask_scores)
-                gt_instances = self.get_gt_instances(semantic_labels, instance_labels)
-                ret.update(dict(pred_instances=pred_instances, gt_instances=gt_instances))
->>>>>>> cf88d9be
         return ret
 
     def forward_backbone(self, input, input_map, x4_split=False):
