import argparse
import multiprocessing as mp
import os
import os.path as osp

import numpy as np
import torch
import yaml
from munch import Munch
from softgroup.data import build_dataloader, build_dataset
from softgroup.evaluation import (ScanNetEval, evaluate_offset_mae, evaluate_semantic_acc,
                                  evaluate_semantic_miou)
from softgroup.model import SoftGroup
from softgroup.util import (collect_results_cpu, get_dist_info, get_root_logger, init_dist,
                            is_main_process, load_checkpoint, rle_decode)
from torch.nn.parallel import DistributedDataParallel
from tqdm import tqdm


def get_args():
    parser = argparse.ArgumentParser('SoftGroup')
    parser.add_argument('config', type=str, help='path to config file')
    parser.add_argument('checkpoint', type=str, help='path to checkpoint')
    parser.add_argument('--dist', action='store_true', help='run with distributed parallel')
    parser.add_argument('--out', type=str, help='directory for output results')
    args = parser.parse_args()
    return args


def save_npy(root, name, scan_ids, arrs):
    root = osp.join(root, name)
    os.makedirs(root, exist_ok=True)
    paths = [osp.join(root, f'{i}.npy') for i in scan_ids]
    pool = mp.Pool()
    pool.starmap(np.save, zip(paths, arrs))
    pool.close()
    pool.join()


def save_single_instance(root, scan_id, insts, nyu_id=None):
    f = open(osp.join(root, f'{scan_id}.txt'), 'w')
    os.makedirs(osp.join(root, 'predicted_masks'), exist_ok=True)
    for i, inst in enumerate(insts):
        assert scan_id == inst['scan_id']
        label_id = inst['label_id']
        # scannet dataset use nyu_id for evaluation
        if nyu_id is not None:
            label_id = nyu_id[label_id - 1]
        conf = inst['conf']
        f.write(f'predicted_masks/{scan_id}_{i:03d}.txt {label_id} {conf:.4f}\n')
        mask_path = osp.join(root, 'predicted_masks', f'{scan_id}_{i:03d}.txt')
        mask = rle_decode(inst['pred_mask'])
        np.savetxt(mask_path, mask, fmt='%d')
    f.close()


def save_pred_instances(root, name, scan_ids, pred_insts, nyu_id=None):
    root = osp.join(root, name)
    os.makedirs(root, exist_ok=True)
    roots = [root] * len(scan_ids)
    nyu_ids = [nyu_id] * len(scan_ids)
    pool = mp.Pool()
    pool.starmap(save_single_instance, zip(roots, scan_ids, pred_insts, nyu_ids))
    pool.close()
    pool.join()


def save_gt_instance(path, gt_inst, nyu_id=None):
    if nyu_id is not None:
        sem = gt_inst // 1000
        ignore = sem == 0
        ins = gt_inst % 1000
        nyu_id = np.array(nyu_id)
        sem = nyu_id[sem - 1]
        sem[ignore] = 0
        gt_inst = sem * 1000 + ins
    np.savetxt(path, gt_inst, fmt='%d')


def save_gt_instances(root, name, scan_ids, gt_insts, nyu_id=None):
    root = osp.join(root, name)
    os.makedirs(root, exist_ok=True)
    paths = [osp.join(root, f'{i}.txt') for i in scan_ids]
    pool = mp.Pool()
    nyu_ids = [nyu_id] * len(scan_ids)
    pool.starmap(save_gt_instance, zip(paths, gt_insts, nyu_ids))
    pool.close()
    pool.join()


def save_panoptic_single(path, arr):
    arr.tofile(path)


def save_panoptic(root, name, scan_ids, arrs):
    root = osp.join(root, name)
    os.makedirs(root, exist_ok=True)
    paths = [osp.join(root, f'{i}.label') for i in scan_ids]
    pool = mp.Pool()
    pool.starmap(save_panoptic_single, zip(paths, arrs))


def main():
    args = get_args()
    cfg_txt = open(args.config, 'r').read()
    cfg = Munch.fromDict(yaml.safe_load(cfg_txt))
    if args.dist:
        init_dist()
    logger = get_root_logger()

    model = SoftGroup(**cfg.model).cuda()
    if args.dist:
        model = DistributedDataParallel(model, device_ids=[torch.cuda.current_device()])
    logger.info(f'Load state dict from {args.checkpoint}')
    load_checkpoint(args.checkpoint, logger, model)

    dataset = build_dataset(cfg.data.test, logger)
    dataloader = build_dataloader(dataset, training=False, dist=args.dist, **cfg.dataloader.test)
    results = []
    scan_ids, coords, colors, sem_preds, sem_labels = [], [], [], [], []
    offset_preds, offset_labels, inst_labels, pred_insts, gt_insts = [], [], [], [], []
    panoptic_preds = []
    _, world_size = get_dist_info()
    progress_bar = tqdm(total=len(dataloader) * world_size, disable=not is_main_process())
    eval_tasks = cfg.model.test_cfg.eval_tasks
    with torch.no_grad():
        model.eval()
        for i, batch in enumerate(dataloader):
            result = model(batch)
            results.append(result)
            progress_bar.update(world_size)
        progress_bar.close()
        results = collect_results_cpu(results, len(dataset))
    if is_main_process():
        for res in results:
            panoptic_preds.append(res['panoptic_preds'])
            scan_ids.append(res['scan_id'])
            if 'semantic' in eval_tasks:
                coords.append(res['coords_float'])
                colors.append(res['color_feats'])
                sem_preds.append(res['semantic_preds'])
                sem_labels.append(res['semantic_labels'])
                offset_preds.append(res['offset_preds'])
                offset_labels.append(res['offset_labels'])
                inst_labels.append(res['instance_labels'])
            if 'instance' in eval_tasks:
                pred_insts.append(res['pred_instances'])
                gt_insts.append(res['gt_instances'])
        if 'instance' in eval_tasks:
            logger.info('Evaluate instance segmentation')
            eval_min_npoint = getattr(cfg, 'eval_min_npoint', None)
            scannet_eval = ScanNetEval(dataset.CLASSES, eval_min_npoint)
            scannet_eval.evaluate(pred_insts, gt_insts)
        if 'semantic' in eval_tasks:
            logger.info('Evaluate semantic segmentation and offset MAE')
            ignore_label = cfg.model.ignore_label
            evaluate_semantic_miou(sem_preds, sem_labels, ignore_label, logger)
            evaluate_semantic_acc(sem_preds, sem_labels, ignore_label, logger)
            evaluate_offset_mae(offset_preds, offset_labels, inst_labels, ignore_label, logger)

        # save output
        if not args.out:
            return
        logger.info('Save results')
<<<<<<< HEAD
        save_panoptic(args.out, 'sequences/08/predictions', scan_ids, panoptic_preds)
        # save_npy(args.out, 'coords', scan_ids, coords)
        # save_npy(args.out, 'colors', scan_ids, colors)
        # if cfg.save_cfg.semantic:
        #     save_npy(args.out, 'semantic_pred', scan_ids, sem_preds)
        #     save_npy(args.out, 'semantic_label', scan_ids, sem_labels)
        # if cfg.save_cfg.offset:
        #     save_npy(args.out, 'offset_pred', scan_ids, offset_preds)
        #     save_npy(args.out, 'offset_label', scan_ids, offset_labels)
        # if cfg.save_cfg.instance:
        #     nyu_id = dataset.NYU_ID
        #     save_pred_instances(args.out, 'pred_instance', scan_ids, pred_insts, nyu_id)
        #     save_gt_instances(args.out, 'gt_instance', scan_ids, gt_insts, nyu_id)
=======
        if 'semantic' in eval_tasks:
            save_npy(args.out, 'coords', scan_ids, coords)
            save_npy(args.out, 'colors', scan_ids, colors)
            save_npy(args.out, 'semantic_pred', scan_ids, sem_preds)
            save_npy(args.out, 'semantic_label', scan_ids, sem_labels)
            save_npy(args.out, 'offset_pred', scan_ids, offset_preds)
            save_npy(args.out, 'offset_label', scan_ids, offset_labels)
        if 'instance' in eval_tasks:
            nyu_id = dataset.NYU_ID
            save_pred_instances(args.out, 'pred_instance', scan_ids, pred_insts, nyu_id)
            save_gt_instances(args.out, 'gt_instance', scan_ids, gt_insts, nyu_id)
>>>>>>> cf88d9be


if __name__ == '__main__':
    main()<|MERGE_RESOLUTION|>--- conflicted
+++ resolved
@@ -133,7 +133,6 @@
         results = collect_results_cpu(results, len(dataset))
     if is_main_process():
         for res in results:
-            panoptic_preds.append(res['panoptic_preds'])
             scan_ids.append(res['scan_id'])
             if 'semantic' in eval_tasks:
                 coords.append(res['coords_float'])
@@ -146,6 +145,8 @@
             if 'instance' in eval_tasks:
                 pred_insts.append(res['pred_instances'])
                 gt_insts.append(res['gt_instances'])
+            if 'panoptic' in eval_tasks:
+                panoptic_preds.append(res['panoptic_preds'])
         if 'instance' in eval_tasks:
             logger.info('Evaluate instance segmentation')
             eval_min_npoint = getattr(cfg, 'eval_min_npoint', None)
@@ -162,21 +163,6 @@
         if not args.out:
             return
         logger.info('Save results')
-<<<<<<< HEAD
-        save_panoptic(args.out, 'sequences/08/predictions', scan_ids, panoptic_preds)
-        # save_npy(args.out, 'coords', scan_ids, coords)
-        # save_npy(args.out, 'colors', scan_ids, colors)
-        # if cfg.save_cfg.semantic:
-        #     save_npy(args.out, 'semantic_pred', scan_ids, sem_preds)
-        #     save_npy(args.out, 'semantic_label', scan_ids, sem_labels)
-        # if cfg.save_cfg.offset:
-        #     save_npy(args.out, 'offset_pred', scan_ids, offset_preds)
-        #     save_npy(args.out, 'offset_label', scan_ids, offset_labels)
-        # if cfg.save_cfg.instance:
-        #     nyu_id = dataset.NYU_ID
-        #     save_pred_instances(args.out, 'pred_instance', scan_ids, pred_insts, nyu_id)
-        #     save_gt_instances(args.out, 'gt_instance', scan_ids, gt_insts, nyu_id)
-=======
         if 'semantic' in eval_tasks:
             save_npy(args.out, 'coords', scan_ids, coords)
             save_npy(args.out, 'colors', scan_ids, colors)
@@ -188,7 +174,8 @@
             nyu_id = dataset.NYU_ID
             save_pred_instances(args.out, 'pred_instance', scan_ids, pred_insts, nyu_id)
             save_gt_instances(args.out, 'gt_instance', scan_ids, gt_insts, nyu_id)
->>>>>>> cf88d9be
+        if 'panoptic' in eval_tasks:
+            save_panoptic(args.out, 'sequences/08/predictions', scan_ids, panoptic_preds)
 
 
 if __name__ == '__main__':
